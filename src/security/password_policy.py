"""Password Policy Module"""

import logging
import hashlib
import requests

from werkzeug.exceptions import BadRequest

logger = logging.getLogger(__name__)

<<<<<<< HEAD

def password_check(password: str) -> bool:
    """
    Check if the given password conforms to the password policy.

    Args:
        password (str): The password to be checked.

    Returns:
        bool: True if password conforms to policy.

    Raises:
        BadRequest: If the password length is less than 8.

=======
def check_password_policy(password) -> bool:
    """
    Checks if a password complies with a password policy that includes the following rules:
    - Length: Passwords should be at least 8 characters long.
    - Complexity: Passwords should include a combination of uppercase and lowercase letters, numbers, and relevant special characters.
    - Frequency: Passwords should not have been previously compromised in a data breach.
    
    Args:
        password (str): The password to check.
    
    Returns:
        bool: True if the password complies with the password policy, False otherwise.
>>>>>>> 1a721f6b
    """

    # Check length
    if len(password) < 8:
        message = "Password must be at least 8 characters long"
        logger.error(message)
        raise BadRequest(message)
    # Check complexity
    if not any(c.islower() for c in password):
        message = "Password must include at least one lowercase letter"
        logger.error(message)
        raise BadRequest(message)
    
    if not any(c.isupper() for c in password):
        message = "Password must include at least one uppercase letter"
        logger.error(message)
        raise BadRequest(message)
    
    if not any(c.isdigit() for c in password):
        message = "Password must include at least one number"
        logger.error(message)
        raise BadRequest(message)
    
    if not any(c in "!@#$%^&*()_+-=" for c in password):
        message = "Password must include at least one of the following special characters: !@#$%^&*()_+-="
        logger.error(message)
        raise BadRequest(message)

    # Check if password has been previously compromised in a data breach
    password_hash = hashlib.sha1(password.encode("utf-8")).hexdigest().upper()
    prefix, suffix = password_hash[:5], password_hash[5:]
    response = requests.get(f"https://api.pwnedpasswords.com/range/{prefix}")

    if response.status_code != 200:
        logger.error("Unable to check password against Have I Been Pwned database")
        return True
    
    for line in response.text.splitlines():
        if line.split(":")[0] == suffix:
            message = "Password has previously been compromised in a data breach. Use another password"
            logger.error(message)
            raise BadRequest(message)

    # If all checks pass, return True
    return True<|MERGE_RESOLUTION|>--- conflicted
+++ resolved
@@ -8,35 +8,19 @@
 
 logger = logging.getLogger(__name__)
 
-<<<<<<< HEAD
 
-def password_check(password: str) -> bool:
-    """
-    Check if the given password conforms to the password policy.
-
-    Args:
-        password (str): The password to be checked.
-
-    Returns:
-        bool: True if password conforms to policy.
-
-    Raises:
-        BadRequest: If the password length is less than 8.
-
-=======
 def check_password_policy(password) -> bool:
     """
     Checks if a password complies with a password policy that includes the following rules:
     - Length: Passwords should be at least 8 characters long.
     - Complexity: Passwords should include a combination of uppercase and lowercase letters, numbers, and relevant special characters.
     - Frequency: Passwords should not have been previously compromised in a data breach.
-    
+
     Args:
         password (str): The password to check.
-    
+
     Returns:
         bool: True if the password complies with the password policy, False otherwise.
->>>>>>> 1a721f6b
     """
 
     # Check length
@@ -49,17 +33,17 @@
         message = "Password must include at least one lowercase letter"
         logger.error(message)
         raise BadRequest(message)
-    
+
     if not any(c.isupper() for c in password):
         message = "Password must include at least one uppercase letter"
         logger.error(message)
         raise BadRequest(message)
-    
+
     if not any(c.isdigit() for c in password):
         message = "Password must include at least one number"
         logger.error(message)
         raise BadRequest(message)
-    
+
     if not any(c in "!@#$%^&*()_+-=" for c in password):
         message = "Password must include at least one of the following special characters: !@#$%^&*()_+-="
         logger.error(message)
@@ -71,9 +55,10 @@
     response = requests.get(f"https://api.pwnedpasswords.com/range/{prefix}")
 
     if response.status_code != 200:
-        logger.error("Unable to check password against Have I Been Pwned database")
+        logger.error(
+            "Unable to check password against Have I Been Pwned database")
         return True
-    
+
     for line in response.text.splitlines():
         if line.split(":")[0] == suffix:
             message = "Password has previously been compromised in a data breach. Use another password"
