from werkzeug.exceptions import UnprocessableEntity
from werkzeug.exceptions import TooManyRequests
from werkzeug.exceptions import InternalServerError
from werkzeug.exceptions import Forbidden
from werkzeug.exceptions import Unauthorized
from werkzeug.exceptions import Conflict
from werkzeug.exceptions import BadRequest
from src.schemas.db_connector import db
from src.models._2FA import OTP_Model
from src.models.sessions import Session_Model
from src.models.users import User_Model
from src.models.grants import Grant_Model
from datetime import timedelta
from datetime import datetime
import json
from src.security.password_policy import password_check
from src.security.data import Data
from src.security.cookie import Cookie
from src.protocolHandler import OAuth2, TwoFactor
from flask import jsonify
from flask import Response
from flask import request
from flask import Blueprint
from settings import Configurations
import logging
logger = logging.getLogger(__name__)

# configurations
cookie_name = Configurations.COOKIE_NAME
ENABLE_RECAPTCHA = Configurations.ENABLE_RECAPTCHA
enable_otp_counter = Configurations.ENABLE_OTP

<<<<<<< HEAD
=======
from flask import Blueprint
from flask import request
from flask import Response
from flask import jsonify

from src.protocolHandler import OAuth2, TwoFactor

from src.security.cookie import Cookie
from src.security.data import Data
from src.security.password_policy import check_password_policy

import json
from datetime import datetime
from datetime import timedelta

from src.models.grants import Grant_Model
from src.models.users import User_Model
from src.models.sessions import Session_Model
from src.models._2FA import OTP_Model

from src.schemas.db_connector import db
>>>>>>> 1a721f6b

v2 = Blueprint("v2", __name__)


@v2.before_request
def before_request():
    db.connect()


@v2.after_request
def after_request(response):
    db.close()

    response.headers["Strict-Transport-Security"] = "max-age=63072000; includeSubdomains"
    response.headers["X-Content-Type-Options"] = "nosniff"
    response.headers["Content-Security-Policy"] = "script-src 'self'; object-src 'self'"
    response.headers["Referrer-Policy"] = "strict-origin-when-cross-origin"
    response.headers["Cache-Control"] = "no-cache"
    response.headers["Permissions-Policy"] = "accelerometer=(), ambient-light-sensor=(), autoplay=(), battery=(), camera=(), clipboard-read=(), clipboard-write=(), cross-origin-isolated=(), display-capture=(), document-domain=(), encrypted-media=(), execution-while-not-rendered=(), execution-while-out-of-viewport=(), fullscreen=(), gamepad=(), geolocation=(), gyroscope=(), magnetometer=(), microphone=(), midi=(), navigation-override=(), payment=(), picture-in-picture=(), publickey-credentials-get=(), screen-wake-lock=(), speaker=(), speaker-selection=(), sync-xhr=(), usb=(), web-share=(), xr-spatial-tracking=()"

    return response


@v2.route("/signup", methods=["POST", "PUT"])
def signup():
    """
    """
    try:
        method = request.method

        User = User_Model()
        Session = Session_Model()
        data = Data()
        cookie = Cookie()

        if method.lower() == "post":
            if not "phone_number" in request.json or not request.json["phone_number"]:
                logger.error("no phone_number")
                raise BadRequest()
            elif not "country_code" in request.json or not request.json["country_code"]:
                logger.error("no country_code")
                raise BadRequest()
            elif not "password" in request.json or not request.json["password"]:
                logger.error("no password")
                raise BadRequest()

            user_agent = request.headers.get("User-Agent")

            phone_number = request.json["phone_number"]
            name = request.json["name"]
            country_code = request.json["country_code"]
            password = request.json["password"]

            check_password_policy(password=password)

            user_id = User.create(
                phone_number=phone_number,
                name=name,
                country_code=country_code,
                password=password
            )

            res = jsonify({
                "uid": user_id
            })

            session = Session.create(
                unique_identifier=data.hash(country_code+phone_number),
                user_agent=user_agent,
                type="signup",
            )

            cookie_data = json.dumps({
                "sid": session["sid"],
                "cookie": session["data"],
                "type": session["type"]
            })
            e_cookie = cookie.encrypt(cookie_data)

            session_data = json.loads(session["data"])

            res.set_cookie(
                cookie_name,
                e_cookie,
                max_age=timedelta(milliseconds=session_data["maxAge"]),
                secure=session_data["secure"],
                httponly=session_data["httpOnly"],
                samesite=session_data["sameSite"]
            )

        elif method.lower() == "put":
            if not request.cookies.get(cookie_name):
                logger.error("no cookie")
                raise Unauthorized()
            elif not request.headers.get("User-Agent"):
                logger.error("no user agent")
                raise BadRequest()

            e_cookie = request.cookies.get(cookie_name)
            d_cookie = cookie.decrypt(e_cookie)
            json_cookie = json.loads(d_cookie)

            sid = json_cookie["sid"]
            uid = json_cookie["uid"]
            unique_identifier = json_cookie["unique_identifier"]
            user_cookie = json_cookie["cookie"]
            type = json_cookie["type"]
            status = json_cookie["status"]
            user_agent = request.headers.get("User-Agent")

            Session.find(
                sid=sid,
                unique_identifier=unique_identifier,
                user_agent=user_agent,
                cookie=user_cookie,
                type=type,
                status=status
            )

            User.update(
                user_id=uid,
                status="verified"
            )

            Session.update(
                sid=sid,
                unique_identifier=unique_identifier,
                status="verified",
                type=type
            )

            res = Response()

        return res, 200

    except BadRequest as err:
        return str(err), 400

    except Unauthorized as err:
        return str(err), 401

    except Conflict as err:
        return str(err), 409

    except InternalServerError as err:
        logger.exception(err)
        return "internal server error", 500

    except Exception as err:
        logger.exception(err)
        return "internal server error", 500


@v2.route("/recovery", methods=["POST"])
def recovery():
    """
    """
    try:
        User = User_Model()
        Session = Session_Model()
        data = Data()
        cookie = Cookie()

        if not "phone_number" in request.json or not request.json["phone_number"]:
            logger.error("no phone_number")
            raise BadRequest()

        user_agent = request.headers.get("User-Agent")

        phone_number = request.json["phone_number"]

        user = User.find(phone_number=phone_number)

        res = jsonify({
            "uid": user["userId"]
        })

        session = Session.create(
            unique_identifier=data.hash(phone_number),
            user_agent=user_agent,
            type="recovery",
        )

        cookie_data = json.dumps({
            "sid": session["sid"],
            "cookie": session["data"],
            "type": session["type"]
        })
        e_cookie = cookie.encrypt(cookie_data)

        session_data = json.loads(session["data"])

        res.set_cookie(
            cookie_name,
            e_cookie,
            max_age=timedelta(milliseconds=session_data["maxAge"]),
            secure=session_data["secure"],
            httponly=session_data["httpOnly"],
            samesite=session_data["sameSite"]
        )

        return res, 200

    except BadRequest as err:
        return str(err), 400

    except Unauthorized as err:
        return str(err), 401

    except Conflict as err:
        return str(err), 409

    except InternalServerError as err:
        logger.exception(err)
        return "internal server error", 500

    except Exception as err:
        logger.exception(err)
        return "internal server error", 500


@v2.route("/users/<string:user_id>/recovery", methods=["PUT"])
async def recovery_check(user_id):
    """
    """
    try:
        originUrl = request.headers.get("Origin")
        Grant = Grant_Model()
        data = Data()

        User = User_Model()
        Session = Session_Model()
        cookie = Cookie()

        if not request.cookies.get(cookie_name):
            logger.error("no cookie")
            raise Unauthorized()
        elif not request.headers.get("User-Agent"):
            logger.error("no user agent")
            raise BadRequest()
        
        e_cookie = request.cookies.get(cookie_name)
        d_cookie = cookie.decrypt(e_cookie)
        json_cookie = json.loads(d_cookie)

        sid = json_cookie["sid"]
        unique_identifier = json_cookie["unique_identifier"]
        user_cookie = json_cookie["cookie"]
        type = json_cookie["type"]
        status = json_cookie["status"]
        user_agent = request.headers.get("User-Agent")

        new_password = request.json["new_password"]

        check_password_policy(password=new_password)

        Session.find(
            sid=sid,
            unique_identifier=unique_identifier,
            user_agent=user_agent,
            cookie=user_cookie,
            type=type,
            status=status
        )

        wallets = Grant.find_all(user_id=user_id)

        for wallet in wallets:
            grant = Grant.find(
                user_id=user_id, platform_id=wallet["platformId"])
            d_grant = Grant.decrypt(grant=grant)

            Grant.purge(
                originUrl=originUrl,
                identifier="",
                platform_name=wallet["platformId"],
                token=d_grant["token"]
            )

            Grant.delete(grant=grant)

        User.update(
            user_id=user_id,
            password=data.hash(new_password)
        )

        Session.update(
            sid=sid,
            unique_identifier=unique_identifier,
            status="updated",
            type=type
        )

        res = Response()

        return res, 200

    except BadRequest as err:
        return str(err), 400

    except Unauthorized as err:
        return str(err), 401

    except Conflict as err:
        return str(err), 409

    except InternalServerError as err:
        logger.exception(err)
        return "internal server error", 500

    except Exception as err:
        logger.exception(err)
        return "internal server error", 500


@v2.route("/login", methods=["POST"])
def signin():
    """
    """
    try:
        User = User_Model()
        Session = Session_Model()
        cookie = Cookie()

        if not "phone_number" in request.json or not request.json["phone_number"]:
            logger.error("no phone_number")
            raise BadRequest()
        elif not "password" in request.json or not request.json["password"]:
            logger.error("no password")
            raise BadRequest()
        elif not request.headers.get("User-Agent"):
            logger.error("no user agent")
            raise BadRequest()

        if ENABLE_RECAPTCHA:
            if not "captcha_token" in request.json or not request.json["captcha_token"]:
                logger.error("no captcha_token")
                raise BadRequest()

            captcha_token = request.json["captcha_token"]
            remote_ip = request.remote_addr

            User.recaptcha(captchaToken=captcha_token, remoteIp=remote_ip)

        user_agent = request.headers.get("User-Agent")

        phone_number = request.json["phone_number"]
        password = request.json["password"]

        user = User.verify(
            phone_number=phone_number,
            password=password
        )

        res = jsonify({
            "uid": user["userId"]
        })

        session = Session.create(
            unique_identifier=user["userId"],
            user_agent=user_agent
        )

        cookie_data = json.dumps({
            "sid": session["sid"],
            "cookie": session["data"]
        })

        e_cookie = cookie.encrypt(cookie_data)

        session_data = json.loads(session["data"])

        res.set_cookie(
            cookie_name,
            e_cookie,
            max_age=timedelta(milliseconds=session_data["maxAge"]),
            secure=session_data["secure"],
            httponly=session_data["httpOnly"],
            samesite=session_data["sameSite"]
        )

        return res, 200

    except BadRequest as err:
        return str(err), 400

    except TooManyRequests as err:
        return str(err), 429

    except Unauthorized as err:
        return str(err), 401

    except Conflict as err:
        return str(err), 409

    except InternalServerError as err:
        logger.exception(err)
        return "internal server error", 500

    except Exception as err:
        logger.exception(err)
        return "internal server error", 500


@v2.route("/users/<string:user_id>/OTP", methods=["POST"])
def OTP(user_id):
    """
    """
    try:
        if not request.cookies.get(cookie_name):
            logger.error("no cookie")
            raise Unauthorized()
        elif not request.headers.get("User-Agent"):
            logger.error("no user agent")
            raise BadRequest()
        elif not "phone_number" in request.json or not request.json["phone_number"]:
            logger.error("no phone_number")
            raise BadRequest()

        Session = Session_Model()
        data = Data()
        cookie = Cookie()

        e_cookie = request.cookies.get(cookie_name)
        d_cookie = cookie.decrypt(e_cookie)
        json_cookie = json.loads(d_cookie)

        sid = json_cookie["sid"]
        user_cookie = json_cookie["cookie"]
        type = json_cookie["type"]
        user_agent = request.headers.get("User-Agent")

        phone_number = request.json["phone_number"]

        phone_number_hash = data.hash(phone_number)

        Session.find(
            sid=sid,
            unique_identifier=phone_number_hash,
            user_agent=user_agent,
            cookie=user_cookie,
            type=type
        )

        otp = OTP_Model(phone_number=phone_number)

        cid = None
        expires = 0

        if enable_otp_counter:
            otp_counter = otp.check_count(
                unique_id=phone_number_hash,
                user_id=user_id
            )

            cid = otp_counter.id

        otp_res = otp.verification()

        if otp_res.status == "pending":
            if enable_otp_counter:
                expires = otp.add_count(otp_counter)

            res = jsonify({
                "expires": int(round(expires)) * 1000
            })
        else:
            logger.error("OTP FAILED with status '%s'" % otp_res.status)
            raise InternalServerError(otp_res)

        session = Session.update(
            sid=sid,
            unique_identifier=phone_number_hash,
            type=type
        )

        cookie_data = json.dumps({
            "sid": session["sid"],
            "uid": user_id,
            "cookie": session["data"],
            "type": session["type"],
            "phone_number": phone_number,
            "cid": cid
        })

        e_cookie = cookie.encrypt(cookie_data)

        session_data = json.loads(session["data"])

        res.set_cookie(
            cookie_name,
            e_cookie,
            max_age=timedelta(milliseconds=session_data["maxAge"]),
            secure=session_data["secure"],
            httponly=session_data["httpOnly"],
            samesite=session_data["sameSite"]
        )

        return res, 201

    except BadRequest as err:
        return str(err), 400

    except Unauthorized as err:
        return str(err), 401

    except Conflict as err:
        return str(err), 409

    except TooManyRequests as err:
        return str(err), 429

    except InternalServerError as err:
        logger.exception(err)
        return "internal server error", 500

    except Exception as err:
        logger.exception(err)
        return "internal server error", 500


@v2.route("/OTP", methods=["PUT"])
def OTP_check():
    """
    """
    try:
        if not request.cookies.get(cookie_name):
            logger.error("no cookie")
            raise Unauthorized()
        elif not request.headers.get("User-Agent"):
            logger.error("no user agent")
            raise BadRequest()
        elif not "code" in request.json or not request.json["code"]:
            logger.error("no code")
            raise BadRequest()

        Session = Session_Model()
        data = Data()
        cookie = Cookie()

        e_cookie = request.cookies.get(cookie_name)
        d_cookie = cookie.decrypt(e_cookie)
        json_cookie = json.loads(d_cookie)

        sid = json_cookie["sid"]
        uid = json_cookie["uid"]
        user_cookie = json_cookie["cookie"]
        type = json_cookie["type"]
        phone_number = json_cookie["phone_number"]
        cid = json_cookie["cid"]
        user_agent = request.headers.get("User-Agent")

        code = request.json["code"]

        phone_number_hash = data.hash(phone_number)

        Session.find(
            sid=sid,
            unique_identifier=phone_number_hash,
            user_agent=user_agent,
            cookie=user_cookie,
            type=type
        )

        otp = OTP_Model(phone_number=phone_number)

        otp_res = otp.verification_check(code=code)

        if otp_res.status == "approved":
            if enable_otp_counter:
                otp.delete_count(counter_id=cid)

            res = Response()
        elif otp_res.status == "pending":
            logger.error("Invalid OTP code. OTP_check status = %s" %
                         otp_res.status)
            raise Forbidden()
        else:
            logger.error("OTP_check FAILED with status '%s'" % otp_res.status)
            raise InternalServerError(otp_res)

        session = Session.update(
            sid=sid,
            unique_identifier=phone_number_hash,
            status="success",
            type=type
        )

        cookie_data = json.dumps({
            "sid": session["sid"],
            "unique_identifier": session["uid"],
            "uid": uid,
            "cookie": session["data"],
            "status": "success",
            "type": type
        })

        e_cookie = cookie.encrypt(cookie_data)

        session_data = json.loads(session["data"])

        res.set_cookie(
            cookie_name,
            e_cookie,
            max_age=timedelta(milliseconds=session_data["maxAge"]),
            secure=session_data["secure"],
            httponly=session_data["httpOnly"],
            samesite=session_data["sameSite"]
        )

        return res, 200

    except BadRequest as err:
        return str(err), 400

    except Unauthorized as err:
        return str(err), 401

    except Conflict as err:
        return str(err), 409

    except Forbidden as err:
        return str(err), 403

    except InternalServerError as err:
        logger.exception(err)
        return "internal server error", 500

    except Exception as err:
        logger.exception(err)
        return "internal server error", 500


@v2.route("users/<string:user_id>/platforms/<string:platform>/protocols/<string:protocol>", defaults={"action": None}, methods=["POST", "PUT", "DELETE"])
@v2.route("users/<string:user_id>/platforms/<string:platform>/protocols/<string:protocol>/<string:action>", methods=["PUT"])
def manage_grant(user_id, platform, protocol, action) -> dict:
    """
    """
    try:
        if not request.cookies.get(cookie_name):
            logger.error("no cookie")
            raise Unauthorized()
        elif not request.headers.get("User-Agent"):
            logger.error("no user agent")
            raise BadRequest()

        originUrl = request.headers.get("Origin")
        method = request.method

        Session = Session_Model()
        User = User_Model()
        cookie = Cookie()

        e_cookie = request.cookies.get(cookie_name)
        d_cookie = cookie.decrypt(e_cookie)
        json_cookie = json.loads(d_cookie)

        sid = json_cookie["sid"]
        user_cookie = json_cookie["cookie"]
        user_agent = request.headers.get("User-Agent")

        Session.find(
            sid=sid,
            unique_identifier=user_id,
            user_agent=user_agent,
            cookie=user_cookie
        )

        code = request.json.get("code")
        scope = request.json.get("scope")
        phone_number = request.json.get("phone_number")
        code_verifier = request.json.get("code_verifier")
        password = request.json.get("password")

        Grant = Grant_Model()

        if protocol == "oauth2":
            Protocol = OAuth2(origin=originUrl, platform_name=platform)
        elif protocol == "twofactor":
            Protocol = TwoFactor(
                identifier=phone_number or "", platform_name=platform)

        if method.lower() == "post":
            result = Protocol.authorization()

            url = result.get("url") or ""
            code_verifier = result.get("code_verifier") or ""
            body = result.get("body") or ""

            res = jsonify({
                "url": url,
                "code_verifier": code_verifier,
                "body": body,
                "platform": platform.lower()
            })

<<<<<<< HEAD
        elif method.lower() == "put":
            if action == "register":
                result = Protocol.registration(
                    first_name=first_name,
                    last_name=last_name
=======
        elif method.lower() == "put":      
            if action == "password":
                if not password:
                    logger.error("No password")
                    raise BadRequest()
                
                result = Protocol.password_validation(
                    password=password
>>>>>>> 1a721f6b
                )

            else:
                result = Protocol.validation(
                    code=code,
                    scope=scope,
                    code_verifier=code_verifier
                )

            body = result.get("body") or ""
            initialization_url = result.get("initialization_url") or ""
            grant = result.get("grant")

            if grant:
                Grant.store(
                    user_id=user_id,
                    platform_id=platform.lower(),
                    grant=grant
                )

            res = jsonify({
                "body": body,
                "initialization_url": initialization_url
            })

        elif method.lower() == "delete":
            if not request.json.get("password"):
                logger.error("no password")
                raise BadRequest()

            password = request.json.get("password")

            try:
                user = User.verify(user_id=user_id, password=password)
            except Unauthorized:
                raise Forbidden()

            grant = Grant.find(
                user_id=user["id"], platform_id=platform.lower())
            d_grant = Grant.decrypt(grant=grant)

            Protocol.invalidation(token=d_grant["token"])

            Grant.delete(grant=grant)

            res = Response()

        session = Session.update(
            sid=sid,
            unique_identifier=user_id
        )

        cookie_data = json.dumps({
            "sid": session["sid"],
            "cookie": session["data"]
        })

        e_cookie = cookie.encrypt(cookie_data)

        session_data = json.loads(session["data"])

        res.set_cookie(
            cookie_name,
            e_cookie,
            max_age=timedelta(milliseconds=session_data["maxAge"]),
            secure=session_data["secure"],
            httponly=session_data["httpOnly"],
            samesite=session_data["sameSite"]
        )

        return res, 200

    except BadRequest as error:
        return str(error), 400

    except Conflict as error:
        return str(error), 409

    except Unauthorized as error:
        return str(error), 401

    except Forbidden as error:
        return str(error), 403

    except TooManyRequests as error:
        return str(error), 429

    except UnprocessableEntity as error:
        return str(error), 422

    except InternalServerError as error:
        logger.exception(error)
        return "internal server error", 500

    except Exception as error:
        logger.exception(error)
        return "internal server error", 500


@v2.route("/users/<string:user_id>/platforms", methods=["GET"])
def get_platforms(user_id):
    """
    """
    try:
        if not request.cookies.get(cookie_name):
            logger.error("no cookie")
            raise Unauthorized()
        elif not request.headers.get("User-Agent"):
            logger.error("no user agent")
            raise BadRequest()

        Session = Session_Model()
        User = User_Model()
        cookie = Cookie()

        e_cookie = request.cookies.get(cookie_name)
        d_cookie = cookie.decrypt(e_cookie)
        json_cookie = json.loads(d_cookie)

        sid = json_cookie["sid"]
        user_cookie = json_cookie["cookie"]
        user_agent = request.headers.get("User-Agent")

        Session.find(
            sid=sid,
            unique_identifier=user_id,
            user_agent=user_agent,
            cookie=user_cookie
        )

        user_platforms = User.find_platform(user_id=user_id)

        res = jsonify(user_platforms)

        session = Session.update(
            sid=sid,
            unique_identifier=user_id
        )

        cookie_data = json.dumps({
            "sid": session["sid"],
            "cookie": session["data"]
        })

        e_cookie = cookie.encrypt(cookie_data)

        session_data = json.loads(session["data"])

        res.set_cookie(
            cookie_name,
            e_cookie,
            max_age=timedelta(milliseconds=session_data["maxAge"]),
            secure=session_data["secure"],
            httponly=session_data["httpOnly"],
            samesite=session_data["sameSite"]
        )

        return res, 200

    except BadRequest as err:
        return str(err), 400

    except TooManyRequests as err:
        return str(err), 429

    except Unauthorized as err:
        return str(err), 401

    except Conflict as err:
        return str(err), 409

    except InternalServerError as err:
        logger.exception(err)
        return "internal server error", 500

    except Exception as err:
        logger.exception(err)
        return "internal server error", 500


@v2.route("/users/<string:user_id>/dashboard", methods=["GET"])
def dashboard(user_id):
    """
    """
    try:
        if not request.cookies.get(cookie_name):
            logger.error("no cookie")
            raise Unauthorized()
        elif not request.headers.get("User-Agent"):
            logger.error("no user agent")
            raise BadRequest()

        Session = Session_Model()
        User = User_Model()
        cookie = Cookie()

        e_cookie = request.cookies.get(cookie_name)
        d_cookie = cookie.decrypt(e_cookie)
        json_cookie = json.loads(d_cookie)

        sid = json_cookie["sid"]
        user_cookie = json_cookie["cookie"]
        user_agent = request.headers.get("User-Agent")

        Session.find(
            sid=sid,
            unique_identifier=user_id,
            user_agent=user_agent,
            cookie=user_cookie
        )

        user = User.find(user_id=user_id)

        result = {
            "createdAt": user["createdAt"],
            "updatedAt": user["last_login"] if user["last_login"] else datetime.now()
        }

        res = jsonify(result)

        session = Session.update(
            sid=sid,
            unique_identifier=user_id
        )

        cookie_data = json.dumps({
            "sid": session["sid"],
            "cookie": session["data"]
        })

        e_cookie = cookie.encrypt(cookie_data)

        session_data = json.loads(session["data"])

        res.set_cookie(
            cookie_name,
            e_cookie,
            max_age=timedelta(milliseconds=session_data["maxAge"]),
            secure=session_data["secure"],
            httponly=session_data["httpOnly"],
            samesite=session_data["sameSite"]
        )

        return res, 200

    except BadRequest as err:
        return str(err), 400

    except TooManyRequests as err:
        return str(err), 429

    except Unauthorized as err:
        return str(err), 401

    except Conflict as err:
        return str(err), 409

    except InternalServerError as err:
        logger.exception(err)
        return "internal server error", 500

    except Exception as err:
        logger.exception(err)
        return "internal server error", 500


@v2.route("/users/<string:user_id>/password", methods=["POST"])
async def update_password(user_id):
    """
    """
    try:
        if not request.cookies.get(cookie_name):
            logger.error("no cookie")
            raise Unauthorized()
        elif not request.headers.get("User-Agent"):
            logger.error("no user agent")
            raise BadRequest()
        elif not "password" in request.json or not request.json["password"]:
            logger.error("no password")
            raise BadRequest()
        elif not "new_password" in request.json or not request.json["new_password"]:
            logger.error("no new_password")
            raise BadRequest()

        originUrl = request.headers.get("Origin")
        Grant = Grant_Model()
        Session = Session_Model()
        User = User_Model()
        data = Data()
        cookie = Cookie()

        e_cookie = request.cookies.get(cookie_name)
        d_cookie = cookie.decrypt(e_cookie)
        json_cookie = json.loads(d_cookie)

        sid = json_cookie["sid"]
        user_cookie = json_cookie["cookie"]
        user_agent = request.headers.get("User-Agent")

        password = request.json["password"]
        new_password = request.json["new_password"]

<<<<<<< HEAD
=======
        check_password_policy(password=new_password)
    
>>>>>>> 1a721f6b
        Session.find(
            sid=sid,
            unique_identifier=user_id,
            user_agent=user_agent,
            cookie=user_cookie
        )

        try:
            user = User.verify(user_id=user_id, password=password)
        except Unauthorized:
            raise Forbidden()

        wallets = Grant.find_all(user_id=user["id"])

        for wallet in wallets:
            grant = Grant.find(
                user_id=user_id, platform_id=wallet["platformId"])
            d_grant = Grant.decrypt(grant=grant)

            Grant.purge(
                originUrl=originUrl,
                identifier="",
                platform_name=wallet["platformId"],
                token=d_grant["token"]
            )

            Grant.delete(grant=grant)

        User.update(
            user_id=user["id"],
            password=data.hash(new_password)
        )

        res = Response()

        session = Session.update(
            sid=sid,
            unique_identifier=user_id
        )

        cookie_data = json.dumps({
            "sid": session["sid"],
            "cookie": session["data"]
        })

        e_cookie = cookie.encrypt(cookie_data)

        session_data = json.loads(session["data"])

        res.set_cookie(
            cookie_name,
            e_cookie,
            max_age=timedelta(milliseconds=session_data["maxAge"]),
            secure=session_data["secure"],
            httponly=session_data["httpOnly"],
            samesite=session_data["sameSite"]
        )

        return res, 200

    except BadRequest as err:
        return str(err), 400

    except TooManyRequests as err:
        return str(err), 429

    except Unauthorized as err:
        return str(err), 401

    except Forbidden as err:
        return str(err), 403

    except Conflict as err:
        return str(err), 409

    except InternalServerError as err:
        logger.exception(err)
        return "internal server error", 500

    except Exception as err:
        logger.exception(err)
        return "internal server error", 500


@v2.route("/users/<string:user_id>/verify", methods=["POST"])
def verify_user_id(user_id):
    """
    """
    try:
        if not "password" in request.json or not request.json["password"]:
            logger.error("no password")
            raise BadRequest()
        elif not request.headers.get("User-Agent"):
            logger.error("no user agent")
            raise BadRequest()

        Session = Session_Model()
        User = User_Model()
        cookie = Cookie()

        user_agent = request.headers.get("User-Agent")

        password = request.json["password"]

        user = User.verify(
            user_id=user_id,
            password=password
        )

        res = Response()

        session = Session.create(
            unique_identifier=user["id"],
            user_agent=user_agent
        )

        cookie_data = json.dumps({
            "sid": session["sid"],
            "cookie": session["data"]
        })

        e_cookie = cookie.encrypt(cookie_data)

        session_data = json.loads(session["data"])

        res.set_cookie(
            cookie_name,
            e_cookie,
            max_age=timedelta(milliseconds=session_data["maxAge"]),
            secure=session_data["secure"],
            httponly=session_data["httpOnly"],
            samesite=session_data["sameSite"]
        )

        return res, 200

    except BadRequest as err:
        return str(err), 400

    except TooManyRequests as err:
        return str(err), 429

    except Unauthorized as err:
        return str(err), 401

    except Conflict as err:
        return str(err), 409

    except InternalServerError as err:
        logger.exception(err)
        return "internal server error", 500

    except Exception as err:
        logger.exception(err)
        return "internal server error", 500


@v2.route("/users/<string:user_id>/logout", methods=["POST"])
def logout(user_id):
    """
    """
    try:
        if not request.cookies.get(cookie_name):
            logger.error("no cookie")
            raise Unauthorized()
        elif not request.headers.get("User-Agent"):
            logger.error("no user agent")
            raise BadRequest()

        Session = Session_Model()
        cookie = Cookie()

        e_cookie = request.cookies.get(cookie_name)
        d_cookie = cookie.decrypt(e_cookie)
        json_cookie = json.loads(d_cookie)

        sid = json_cookie["sid"]
        user_cookie = json_cookie["cookie"]
        user_agent = request.headers.get("User-Agent")

        Session.find(
            sid=sid,
            unique_identifier=user_id,
            user_agent=user_agent,
            cookie=user_cookie
        )

        res = Response()

        res.delete_cookie(cookie_name)

        logger.info("- Successfully cleared cookie")

        return res, 200

    except BadRequest as err:
        return str(err), 400

    except TooManyRequests as err:
        return str(err), 429

    except Unauthorized as err:
        return str(err), 401

    except Forbidden as err:
        return str(err), 403

    except Conflict as err:
        return str(err), 409

    except InternalServerError as err:
        logger.exception(err)
        return "internal server error", 500

    except Exception as err:
        logger.exception(err)
        return "internal server error", 500


@v2.route("/users/<string:user_id>", methods=["DELETE"])
async def delete_account(user_id):
    """
    """
    try:
        if not request.cookies.get(cookie_name):
            logger.error("no cookie")
            raise Unauthorized()
        elif not request.headers.get("User-Agent"):
            logger.error("no user agent")
            raise BadRequest()
        elif not "password" in request.json or not request.json["password"]:
            logger.error("no password")
            raise BadRequest()

        originUrl = request.headers.get("Origin")
        Grant = Grant_Model()
        Session = Session_Model()
        User = User_Model()
        cookie = Cookie()

        e_cookie = request.cookies.get(cookie_name)
        d_cookie = cookie.decrypt(e_cookie)
        json_cookie = json.loads(d_cookie)

        sid = json_cookie["sid"]
        user_cookie = json_cookie["cookie"]
        user_agent = request.headers.get("User-Agent")

        password = request.json["password"]

        Session.find(
            sid=sid,
            unique_identifier=user_id,
            user_agent=user_agent,
            cookie=user_cookie
        )

        try:
            user = User.verify(user_id=user_id, password=password)
        except Unauthorized:
            raise Forbidden()

        wallets = Grant.find_all(user_id=user["id"])

        for wallet in wallets:
            grant = Grant.find(
                user_id=user_id, platform_id=wallet["platformId"])
            d_grant = Grant.decrypt(grant=grant)

            Grant.purge(
                originUrl=originUrl,
                identifier="",
                platform_name=wallet["platformId"],
                token=d_grant["token"]
            )

            Grant.delete(grant=grant)

        User.delete(
            user_id=user["id"]
        )

        Session.create(
            unique_identifier=user["id"],
            user_agent=user_agent,
            type="deleted"
        )

        res = Response()

        return res, 200

    except BadRequest as err:
        return str(err), 400

    except TooManyRequests as err:
        return str(err), 429

    except Unauthorized as err:
        return str(err), 401

    except Forbidden as err:
        return str(err), 403

    except Conflict as err:
        return str(err), 409

    except InternalServerError as err:
        logger.exception(err)
        return "internal server error", 500

    except Exception as err:
        logger.exception(err)
        return "internal server error", 500<|MERGE_RESOLUTION|>--- conflicted
+++ resolved
@@ -1,3 +1,4 @@
+from src.security.password_policy import check_password_policy
 from werkzeug.exceptions import UnprocessableEntity
 from werkzeug.exceptions import TooManyRequests
 from werkzeug.exceptions import InternalServerError
@@ -30,30 +31,6 @@
 ENABLE_RECAPTCHA = Configurations.ENABLE_RECAPTCHA
 enable_otp_counter = Configurations.ENABLE_OTP
 
-<<<<<<< HEAD
-=======
-from flask import Blueprint
-from flask import request
-from flask import Response
-from flask import jsonify
-
-from src.protocolHandler import OAuth2, TwoFactor
-
-from src.security.cookie import Cookie
-from src.security.data import Data
-from src.security.password_policy import check_password_policy
-
-import json
-from datetime import datetime
-from datetime import timedelta
-
-from src.models.grants import Grant_Model
-from src.models.users import User_Model
-from src.models.sessions import Session_Model
-from src.models._2FA import OTP_Model
-
-from src.schemas.db_connector import db
->>>>>>> 1a721f6b
 
 v2 = Blueprint("v2", __name__)
 
@@ -294,7 +271,7 @@
         elif not request.headers.get("User-Agent"):
             logger.error("no user agent")
             raise BadRequest()
-        
+
         e_cookie = request.cookies.get(cookie_name)
         d_cookie = cookie.decrypt(e_cookie)
         json_cookie = json.loads(d_cookie)
@@ -750,22 +727,14 @@
                 "platform": platform.lower()
             })
 
-<<<<<<< HEAD
         elif method.lower() == "put":
-            if action == "register":
-                result = Protocol.registration(
-                    first_name=first_name,
-                    last_name=last_name
-=======
-        elif method.lower() == "put":      
             if action == "password":
                 if not password:
                     logger.error("No password")
                     raise BadRequest()
-                
+
                 result = Protocol.password_validation(
                     password=password
->>>>>>> 1a721f6b
                 )
 
             else:
@@ -1068,11 +1037,8 @@
         password = request.json["password"]
         new_password = request.json["new_password"]
 
-<<<<<<< HEAD
-=======
         check_password_policy(password=new_password)
-    
->>>>>>> 1a721f6b
+
         Session.find(
             sid=sid,
             unique_identifier=user_id,
