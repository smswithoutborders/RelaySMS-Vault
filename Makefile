python=python3
dump_dir=utils/.db

all: install start

<<<<<<< HEAD
install:
	@echo "[!] Starting installation ..."

	@test -d $(venv_path) || $(python) -m venv $(venv_path)
	@( \
		. $(venv_path)/bin/activate; \
		$(pip) install -r requirements.txt; \
		wget -P $(platforms_dir)/gmail https://raw.githubusercontent.com/smswithoutborders/SMSwithoutBorders-customplatform-Gmail/staging/requirements.txt; \
		$(pip) install -r $(platforms_dir)/gmail/requirements.txt; \
		rm -rf $(platforms_dir)/gmail; \
		wget -P $(platforms_dir)/twitter https://raw.githubusercontent.com/smswithoutborders/SMSwithoutBorders-customplatform-Twitter/staging/requirements.txt; \
		$(pip) install -r $(platforms_dir)/twitter/requirements.txt; \
		rm -rf $(platforms_dir)/twitter; \
		wget -P $(platforms_dir)/telegram https://raw.githubusercontent.com/smswithoutborders/SMSwithoutBorders-customplatform-Telegram/staging/requirements.txt; \
		$(pip) install -r $(platforms_dir)/telegram/requirements.txt; \
		rm -rf $(platforms_dir)/telegram; \
		wget -P $(platforms_dir)/slack https://raw.githubusercontent.com/smswithoutborders/SMSwithoutBorders-customplatform-Slack/dev/requirements.txt; \
		$(pip) install -r $(platforms_dir)/slack/requirements.txt; \
		rm -rf $(platforms_dir)/slack; \
	)
	@echo "[*] python requirements installation completed successfully"

=======
>>>>>>> 64069fc0
start:
	@(\
		if [ "$(shell echo ${MODE} | tr '[:upper:]' '[:lower:]')" = "production" ] && [ "${SSL_CERTIFICATE}" != "" ] && [ "${SSL_KEY}" != "" ] && [ "${SSL_PEM}" != "" ]; then \
			echo "[*] Starting Production server ..."; \
			mod_wsgi-express start-server wsgi_script.py --user www-data --group www-data --port ${PORT} --ssl-certificate-file ${SSL_CERTIFICATE} --ssl-certificate-key-file ${SSL_KEY} --ssl-certificate-chain-file ${SSL_PEM} --https-only --server-name ${SSL_SERVER_NAME} --https-port ${SSL_PORT}; \
		else \
			echo "[*] Starting Development server ..." && \
			mod_wsgi-express start-server wsgi_script.py --user www-data --group www-data --port ${PORT}; \
		fi \
	)

set-keys:
	@echo "[!] Login to database engine."
	@echo ""
	@echo "Press [Enter] to use default value."
	@echo ""
	@$(python) configurationHelper.py --setkeys
	@echo "[*] Success!."

get-keys:
	@echo "[!] Login to database engine."
	@echo ""
	@echo "Press [Enter] to use default value."
	@echo ""
	@$(python) configurationHelper.py --getkeys

migrate:
	@echo "[*] Starting migration ..."
	@$(python) migrationHelper.py
	@echo ""
	@echo "[*] Success!"<|MERGE_RESOLUTION|>--- conflicted
+++ resolved
@@ -3,31 +3,6 @@
 
 all: install start
 
-<<<<<<< HEAD
-install:
-	@echo "[!] Starting installation ..."
-
-	@test -d $(venv_path) || $(python) -m venv $(venv_path)
-	@( \
-		. $(venv_path)/bin/activate; \
-		$(pip) install -r requirements.txt; \
-		wget -P $(platforms_dir)/gmail https://raw.githubusercontent.com/smswithoutborders/SMSwithoutBorders-customplatform-Gmail/staging/requirements.txt; \
-		$(pip) install -r $(platforms_dir)/gmail/requirements.txt; \
-		rm -rf $(platforms_dir)/gmail; \
-		wget -P $(platforms_dir)/twitter https://raw.githubusercontent.com/smswithoutborders/SMSwithoutBorders-customplatform-Twitter/staging/requirements.txt; \
-		$(pip) install -r $(platforms_dir)/twitter/requirements.txt; \
-		rm -rf $(platforms_dir)/twitter; \
-		wget -P $(platforms_dir)/telegram https://raw.githubusercontent.com/smswithoutborders/SMSwithoutBorders-customplatform-Telegram/staging/requirements.txt; \
-		$(pip) install -r $(platforms_dir)/telegram/requirements.txt; \
-		rm -rf $(platforms_dir)/telegram; \
-		wget -P $(platforms_dir)/slack https://raw.githubusercontent.com/smswithoutborders/SMSwithoutBorders-customplatform-Slack/dev/requirements.txt; \
-		$(pip) install -r $(platforms_dir)/slack/requirements.txt; \
-		rm -rf $(platforms_dir)/slack; \
-	)
-	@echo "[*] python requirements installation completed successfully"
-
-=======
->>>>>>> 64069fc0
 start:
 	@(\
 		if [ "$(shell echo ${MODE} | tr '[:upper:]' '[:lower:]')" = "production" ] && [ "${SSL_CERTIFICATE}" != "" ] && [ "${SSL_KEY}" != "" ] && [ "${SSL_PEM}" != "" ]; then \
